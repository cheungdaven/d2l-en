--- conflicted
+++ resolved
@@ -12,11 +12,8 @@
 
 copyright = 2022, All authors. Licensed under CC-BY-SA-4.0 and MIT-0.
 
-<<<<<<< HEAD
 release = 0.17.2
-=======
-release = 0.17.1
->>>>>>> 14c68f7f
+
 
 
 [build]
