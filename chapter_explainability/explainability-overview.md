# Overview of Model Explainability 

While machine learning has been dramatically improving the state of the art in areas as diverse as machine translation, object recognition, and personalized recommendation, we have also witnessed a shift from simple models to complex models. Simple models such as linear regression and decision trees/lists no longer obtain satisfying performance in many domains, such as on multimodal sources of data (e.g., images, text, videos). Indeed, model architectures have been increasingly complicated. For example, CNNs have become deeper, going from just a few layers (e.g., LeNet in :numref:`sec_lenet`) to over a hundred layers (e.g., ResNet in :numref:`sec_resnet`), and transformers (:numref:`sec_transformer`), although lacking inductive biases from CNNs and RNNs, have become more prevalent. However, these complex models are less understandable to humans. *What does a neuron in layer 10 do in my trained ResNet?* A better understanding of models, such as how a certain prediction is made, makes us more comfortable before troubleshooting or deploying models.


To illustrate, we will begin with an example of heart disease prediction given a patient's demographics and medical information. In this example, we will compare a linear classifier with an MLP classifier in terms of prediction accuracy and how easily they can be understood.

```{.python .input}
from d2l import torch as d2l
import pandas as pd
import numpy as np
import torch
import torch.nn as nn
from sklearn import model_selection
from sklearn import linear_model
```

## The Heart Disease Dataset

Heart disease is one of the major causes of death globally. Leading risk factors for heart disease include high blood pressure, diabetes, unhealthy cholesterol level, etc. The [heart disease dataset](https://archive.ics.uci.edu/ml/datasets/heart+disease) that we will use is obtained from the UCI machine learning repository. As usual, the first step is to read the dataset and split it into training and testing sets.

```{.python .input}
class HeartDiseaseData(d2l.DataModule):  #@save
    def __init__(self, batch_size=256, test_ratio=0.4, feat_col=None, 
                 target='target'):
        super().__init__()
        self.save_hyperparameters()
        self.df = pd.read_csv(d2l.download(d2l.DATA_URL + 'heart_disease.csv'))
        if feat_col is None:
            self.feat_col = list(set(list(self.df.columns)) - set([target]))
        self.X_train, self.X_test, self.y_train, self.y_test = \
        model_selection.train_test_split(self.df[self.feat_col].values, \
                    self.df[[target]].values, test_size=test_ratio)

    def get_dataloader(self, train):
        if train:
            return torch.utils.data.DataLoader(torch.utils.data.TensorDataset(
                torch.from_numpy(self.X_train).type(torch.float), 
                torch.from_numpy(self.y_train).view(-1).type(torch.long)), 
                batch_size=self.batch_size, shuffle=True)
        else:
            return torch.utils.data.DataLoader(torch.utils.data.TensorDataset(
                torch.from_numpy(self.X_test).type(torch.float), 
                torch.from_numpy(self.y_test).view(-1).type(torch.long)), 
                batch_size=np.shape(self.X_test)[0], shuffle=False)

    def train_dataloader(self):
        return self.get_dataloader(True)

    def val_dataloader(self):
        return self.get_dataloader(False)
```

Let's take a look at three random examples from the dataset.

```{.python .input}
data = HeartDiseaseData()
data.df.sample(n=3, replace=True)
```

As we can see, this dataset has 13 feature columns and 1 *target* column ($1$: heart disease, $0$: otherwise). The 13 features are:  *age*, *sex* ($1$: male, $0$: female), *cp* (chest pain type), *trestbps* (resting blood pressure), *chol* (serum cholesterol),  *fbs* (fasting blood sugar > $120$ mg/dl or not), *restecg* (resting electrocardiographic results), *thalach* (maximum heart rate achieved), *exang* (exercise induced angina), *oldpeak* (ST depression induced by exercise), *slope* (the slope of the peak exercise ST segment), *ca* (number of major vessels colored by fluoroscopy), and *thal* (thalassemia). Don't worry if you don't understand some of the medical terms: we will just use a few of them.


## A Linear Classifier for Heart Disease Prediction

Now let's train a linear classifier on the heart disease dataset.

```{.python .input}
lr = linear_model.LogisticRegression(solver='sag', max_iter=20000)
lr.fit(data.X_train, np.squeeze(data.y_train))
print('Validation accuracy : %.3f'% 
      lr.score(data.X_test, np.squeeze(data.y_test))) 
```

Although the accuracy is not so impressive, on the positive side the model is easy to understand. For example, we can understand how the model works by plotting the learned weights aligned with their features.

```{.python .input}
#@save
<<<<<<< HEAD
def plot_hbar(names, importance, fsize=(3, 3.5), xlabel=None): 
    d2l.plt.figure(figsize=fsize)
=======
def plot_feature_importance(names, importance, fsize=(2, 2.5), xlabel=None): 
    d2l.set_figsize(fsize)
>>>>>>> 8a6d0578
    d2l.plt.barh(range(len(names)), importance)
    d2l.plt.yticks(range(len(names)), names)
    d2l.plt.xlabel(xlabel)
    
plot_hbar(data.feat_col, lr.coef_[0])
```

This plot gives us a sense on how changes in the raw values of risk factors affect heart disease prediction. We highlight that it is inappropriate to directly treat the learned weights of *logistic regression* as feature importance (for *linear regression*, you may do so if the features have the same scale). Later we will introduce how to interpret logistic regression properly (e.g., using the odds ratio). Here we just need to know that it is possible to obtain understandable explanations from linear models.


## An MLP Classifier for Heart Disease Prediction

Now, let's build a more complex MLP classifier consisting of four nonlinear hidden layers, where each layer has 256 neurons (hidden units).

```{.python .input}
class HeartDiseaseMLP(d2l.Classifier): #@save
    def __init__(self, num_outputs=2, lr=0.001, wd=1e-6):
        self.save_hyperparameters()
        super(HeartDiseaseMLP, self).__init__()
        self.net = nn.Sequential(
            nn.LazyLinear(256), nn.ReLU(), nn.LazyBatchNorm1d(), 
            nn.LazyLinear(256), nn.ReLU(), nn.LazyBatchNorm1d(), 
            nn.LazyLinear(256), nn.ReLU(), nn.LazyBatchNorm1d(), 
            nn.LazyLinear(256), nn.ReLU(), nn.LazyBatchNorm1d(),  
            nn.LazyLinear(num_outputs))

    def configure_optimizers(self):
        return torch.optim.Adam(self.parameters(), self.lr, 
                                weight_decay=self.wd)

    def predict(self, X, Y):
        return self.accuracy(self(X), Y).numpy()
```

The MLP training loop is similar to the implementation in :numref:`sec_mlp_scratch`.

```{.python .input}
model = HeartDiseaseMLP()
trainer = d2l.Trainer(max_epochs=50)
trainer.fit(model, data)
print('Validation accuracy : %.3f' % 
      model.predict(*next(iter(data.val_dataloader())))) 
```

We can see that MLP outperforms logistic regression by a wide margin in accuracy. One possible explanation is that there exist some nonlinear patterns in the data, which cannot be captured by linear models. For example, this could be supported by the *quadratic* association between total cholesterol levels and mortality from heart disease :cite:`yi2019total`. However, to what extent can we understand such a more complex MLP classifier? Similar to plotting weights of logistic regression, let's visualize the weights of the MLP layers to see if we can obtain any insight. Unfortunately, the output plots are hard to interpret.

```{.python .input}
d2l.set_figsize((5, 8))
fig, ax = d2l.plt.subplots(1, 3)
i = 0
for param in model.parameters():
    if param.shape == (256, 256):
        im = ax[i].matshow(param.detach().numpy())
        ax[i].set_axis_off()
        i += 1
fig.colorbar(im, ax=ax.ravel().tolist(), location='right', fraction=0.02)
fig.suptitle('Hidden layer weihghts of the MLP classifier', x=0.485, y=0.42)
d2l.plt.show()
```

## Explainability

In previous examples we tried to understand how simple and complex models work. 
In machine learning, *explainability* is the degree to which humans can understand the decisions made by models. 

Often, simple models such as linear regression, logistic regression, and decision trees are easy to interpret (or self-explanatory) but fall short in capturing the intricate patterns in data.
Nonetheless,
humans have been using easy-to-employ simple models to avoid cognitive overload. For example, emergency medical workers use the [rule of nines](https://en.wikipedia.org/wiki/Wallace_rule_of_nines) :numref:`fig_ruleof9s` to quickly assess a burn's percentage of the total skin; Recreational divers use a [diving planner](https://en.wikipedia.org/wiki/Recreational_Dive_Planner) to determine how long they can safely stay underwater at a given depth to avoid putting too much nitrogen in their bodies which can cause injury or even death.

![Rule of nines for measuring the burn surface area.](../img/ruleof9s.svg)
:label:`fig_ruleof9s`

While simple models and rules of thumb can help,
there has been a boom of complex models, driving numerous breakthrough results in a wide range of fields. 
In general, complex models (also known as black-box models) trade explainability for better performance.
Good explanations are key to communicating with practitioners and domain experts for deploying models more broadly. They also provide a new perspective to troubleshoot complex models, speedup debugging processes, bust biases and other potential AI potholes.

This chapter will walk you through popular explanation approaches, which can be classified according to different perspectives as follows.


**Forms of explanations:**
Explanations come in various forms. They can be numerical feature importance values, saliency maps, readable sentences, graphs, or a few representative instances. Explanations should be humanly comprehensible and aligned with the vocabulary of target users. That is, explanations that domain experts can understand are not necessarily comprehensible to ordinary users.

**Stakeholders of explanations:**
The stakeholders can be end-users who are directly affected by the AI decisions, AI practitioners who design and implement the AI models, domain experts who will refer to the explanations when making decisions, business owners who are responsible for ensuring AI systems to be aligned with corporate strategies, and governments who should regulate the usage of AI algorithms.

**Inherently interpretable models and post-hoc explanation methods:**
Some machine learning models, such as linear regression, logistic/softmax regression, naive Bayes classifiers, k-nearest neighbors, decision trees, decision set, and generalized additive models, are *inherently explainable* (or *self-explanatory*), which means that they are human-understandable and we can easily figure out how predictions are obtained. When models become more complex and challenging to interpret in itself (e.g., deep neural networks, random forests, support vector machines, and XGBoost), post-hoc explanations come to the rescue. :numref:`fig_posthoc-xdl` illustrates the pipeline of post-hoc explanation methods. Once a black-box model is trained, we can apply post-hoc explanantion methods and produce human-understandable explanations.

![Pipeline of post-hoc explanation methods.](../img/posthoc-xdl.svg)
:label:`fig_posthoc-xdl`

**Global explanations and local explanations:**
Pertaining to the scope of explanations, we can classify explanations into global and local explanations. *Global explanation methods* describe the average behavior of a model and connote some sense of understanding of the mechanism by which the model works. A typical global explanation method is the global feature importance plot that displays how much impact on average each feature has on model predictions. On the contrary, *local explanation methods* are centered around the prediction of each instance and focus on explaining how a specific prediction is obtained for an individual sample. For example, local explanation methods for image classifiers allow us to understand which pixels make an image be classified as a bird. Moreover, local explanations are helpful to vet if individual predictions are being made for the right reasons (e.g., whether gender is heavily used when predicting the eligibility of loan applicants).

**Model-agnostic methods and model-specific methods:**
Based on the applicability of explanation methods, we have *model-agnostic* and *model-specific* explanation methods. The former is more flexible and can be applied to any black-box model regardless of its structure, while the latter is limited to specific model classes.



## Pitfalls and Perils

As a fast-growing research area, many unresolved challenges and concerns remain. First and foremost, there are usually no ground-truth labels for evaluating the generated explanations. What the explanation algorithm produce does not necessarily reflect the truth. As such, blindly trusting the explanations and acting on them can lead to dangerous consequences. For the same reason, there is an increasing concern on the efficacy of existing explanation methods, which is sarcastically departing from the original purpose of explanation methods, i.e., increasing the trustworthiness of black-box models.
Furthermore, explanations generated by various methods can disagree with each other drastically, and contradictory explanations are not uncommon :cite:`Krishna.Han.Gu.ea.2022`. As a result, some researchers recommend that inherently interpretable models, rather than black-box models, should be adopted in high-stake scenarios to avoid potential risks :cite:`Rudin.2019`. They also advocate that we should propose more powerful self-explanatory models (e.g., decision lists :cite:`letham2015interpretable`). In the exercise, you may find that decision trees perform very well on the heart disease prediction task.



On the other hand, one may misconsider explainability as causality. Many explanation methods quantify the influence of features or model components by removing or alternating them. It reminds us of counterfactual reasoning, a standard tool for understanding causality, which reasons about alternative possibilities for past or future events. For example, would one have heart disease if they had a lower cholesterol level? Explanation methods can explain the causal relationship between inputs and the *predicted* output, but they cannot reflect the real-world causality (i.e., what causes a person to have heart disease). In addition, real-world causality is difficult to discern from observational data :cite:`pearl2009causality`, and sometimes we need to apply interventions (e.g., randomized controlled trials) to measure real-world causality.


## Summary

Model explainability is essential in many domains and the benefits of providing explanations are multifold. There has been an explosion of interest in developing additional explanation methods for black-box models in recent years. We will dive into some of the popular methods and introduce how to apply them to explaining black-box models. Also, bear in mind that the described methods are not de facto solutions, and many critical issues remain underexplored.

## Exercises

1. Can you name some scenarios where explanations are critical?
1. When should we use post-hoc explanation methods rather than self-explanatory methods?
1. Use the decision tree (`sklearn.tree.DecisionTreeClassifier`) for heart disease prediction. How does it perform?<|MERGE_RESOLUTION|>--- conflicted
+++ resolved
@@ -76,13 +76,8 @@
 
 ```{.python .input}
 #@save
-<<<<<<< HEAD
 def plot_hbar(names, importance, fsize=(3, 3.5), xlabel=None): 
-    d2l.plt.figure(figsize=fsize)
-=======
-def plot_feature_importance(names, importance, fsize=(2, 2.5), xlabel=None): 
     d2l.set_figsize(fsize)
->>>>>>> 8a6d0578
     d2l.plt.barh(range(len(names)), importance)
     d2l.plt.yticks(range(len(names)), names)
     d2l.plt.xlabel(xlabel)
