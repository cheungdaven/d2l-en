--- conflicted
+++ resolved
@@ -577,13 +577,8 @@
 and can be used to derive many other
 useful quantities, including recovering the
 individual distributions $P(A)$ and $P(B)$.
-<<<<<<< HEAD
-To recover $P(A=a)$ we simply sum up 
-$P(A=a, B=v)$ over all values $v$ 
-=======
 To recover $P(A=a) $we simply sum up
 $P(A=a, B=v)$ over all values $v$
->>>>>>> c3041530
 that the random variable $B$ can take:
 $P(A=a) = \sum_v P(A=a, B=v)$.
 
