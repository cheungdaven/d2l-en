--- conflicted
+++ resolved
@@ -1,7 +1,4 @@
 stage("Build and Publish") {
-<<<<<<< HEAD
-  def TASK = "d2l-tf"
-=======
   // such as d2l-en and d2l-zh
   def REPO_NAME = env.JOB_NAME.split('/')[0]
   // such as en and zh
@@ -10,7 +7,6 @@
   def TARGET_BRANCH = env.CHANGE_TARGET ? env.CHANGE_TARGET : env.BRANCH_NAME
   // such as d2l-en-master
   def TASK = REPO_NAME + '-' + TARGET_BRANCH
->>>>>>> bc36b2e0
   node {
     ws("workspace/${TASK}") {
       checkout scm
@@ -21,25 +17,7 @@
       def CUDA_VISIBLE_DEVICES=(EID*2).toString() + ',' + (EID*2+1).toString();
 
       sh label: "Build Environment", script: """set -ex
-<<<<<<< HEAD
-      rm -rf ~/miniconda3/envs/${ENV_NAME}
-      conda create -n ${ENV_NAME} pip python=3.7 -y
-      conda activate ${ENV_NAME}
-      # d2l
-      python setup.py develop
-      # mxnet
-      pip install mxnet-cu101==1.6.0
-      pip install git+https://github.com/d2l-ai/d2l-book
-      # pytorch
-      pip install torch==1.5.0+cu101 -f https://download.pytorch.org/whl/torch_stable.html
-      pip install torchvision
-      # tensorflow
-      pip install tensorflow tensorflow-probability
-      # check
-      pip list
-=======
       conda env update -n ${ENV_NAME} -f static/build.yml
->>>>>>> bc36b2e0
       nvidia-smi
       """
 
@@ -65,15 +43,6 @@
       ./static/cache.sh store _build/eval_pytorch/data _build/data_pytorch_tmp
       """
 
-      sh label: "Execute Notebooks [Tensorflow]", script: """set -ex
-      conda activate ${ENV_NAME}
-      export CUDA_VISIBLE_DEVICES=${CUDA_VISIBLE_DEVICES}
-      export LD_LIBRARY_PATH=/usr/local/cuda-10.1/lib64
-      ./static/cache.sh restore _build/eval_tensorflow/data _build/data_tensorflow_tmp
-      d2lbook build eval --tab tensorflow
-      ./static/cache.sh store _build/eval_tensorflow/data _build/data_tensorflow_tmp
-      """
-
       sh label:"Build HTML", script:"""set -ex
       conda activate ${ENV_NAME}
       ./static/build_html.sh
@@ -91,9 +60,6 @@
         d2lbook deploy html pdf pkg colab sagemaker --s3 s3://en.d2l.ai
         """
 
-<<<<<<< HEAD
-      if (env.BRANCH_NAME == 'tensorflow') {
-=======
         sh label:"Release d2l", script:"""set -ex
         conda activate ${ENV_NAME}
         pip install setuptools wheel twine
@@ -101,7 +67,6 @@
         twine upload dist/*
         """
       } else {
->>>>>>> bc36b2e0
         sh label:"Publish", script:"""set -ex
         conda activate ${ENV_NAME}
         d2lbook deploy html pdf --s3 s3://preview.d2l.ai/${JOB_NAME}/
